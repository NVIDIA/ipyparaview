from __future__ import print_function
from setuptools import setup, find_packages, Command
from setuptools.command.sdist import sdist
from setuptools.command.build_py import build_py
from setuptools.command.egg_info import egg_info
from subprocess import check_call
import os
import sys
import platform

here = os.path.dirname(os.path.abspath(__file__))
node_root = os.path.join(here, 'js')
is_repo = os.path.exists(os.path.join(here, '.git'))

npm_path = os.pathsep.join([
    os.path.join(node_root, 'node_modules', '.bin'),
                os.environ.get('PATH', os.defpath),
])

from distutils import log
log.set_verbosity(log.DEBUG)
log.info('setup.py entered')
log.info('$PATH=%s' % os.environ['PATH'])

LONG_DESCRIPTION = 'A widget for interactive server-side ParaView rendering'

def js_prerelease(command, strict=False):
    """decorator for building minified js/css prior to another command"""
    class DecoratedCommand(command):
        def run(self):
            jsdeps = self.distribution.get_command_obj('jsdeps')
            if not is_repo and all(os.path.exists(t) for t in jsdeps.targets):
                # sdist, nothing to do
                command.run(self)
                return

            try:
                self.distribution.run_command('jsdeps')
            except Exception as e:
                missing = [t for t in jsdeps.targets if not os.path.exists(t)]
                if strict or missing:
                    log.warn('rebuilding js and css failed')
                    if missing:
                        log.error('missing files: %s' % missing)
                    raise e
                else:
                    log.warn('rebuilding js and css failed (not a problem)')
                    log.warn(str(e))
            command.run(self)
            update_package_data(self.distribution)
    return DecoratedCommand

def update_package_data(distribution):
    """update package_data to catch changes during setup"""
    build_py = distribution.get_command_obj('build_py')
    # distribution.package_data = find_package_data()
    # re-init build_py options which load package_data
    build_py.finalize_options()


class NPM(Command):
    description = 'install package.json dependencies using npm'

    user_options = []

    node_modules = os.path.join(node_root, 'node_modules')

    targets = [
        os.path.join(here, 'ipyparaview', 'static', 'extension.js'),
        os.path.join(here, 'ipyparaview', 'static', 'index.js')
    ]

    def initialize_options(self):
        pass

    def finalize_options(self):
        pass

    def get_npm_name(self):
        npmName = 'npm';
        if platform.system() == 'Windows':
            npmName = 'npm.cmd';
            
        return npmName;
    
    def has_npm(self):
        npmName = self.get_npm_name();
        try:
            check_call([npmName, '--version'])
            return True
        except:
            return False

    def should_run_npm_install(self):
        package_json = os.path.join(node_root, 'package.json')
        node_modules_exists = os.path.exists(self.node_modules)
        return self.has_npm()

    def run(self):
        has_npm = self.has_npm()
        if not has_npm:
            log.error("`npm` unavailable.  If you're running this command using sudo, make sure `npm` is available to sudo")

        env = os.environ.copy()
        env['PATH'] = npm_path

        if self.should_run_npm_install():
            log.info("Installing build dependencies with npm.  This may take a while...")
            npmName = self.get_npm_name();
            # NOTE: this is a dirty hack to get around permissions issues with npm in docker
            # It's not portable, or reliable. It may kill your dog without warning.
            import getpass
            if getpass.getuser() == 'root':
                check_call([npmName, 'install', '--unsafe-perm'], cwd=node_root, stdout=sys.stdout, stderr=sys.stderr)
            else:
                check_call([npmName, 'install'], cwd=node_root, stdout=sys.stdout, stderr=sys.stderr)
            os.utime(self.node_modules, None)

        for t in self.targets:
            if not os.path.exists(t):
                msg = 'Missing file: %s' % t
                if not has_npm:
                    msg += '\nnpm is required to build a development version of a widget extension'
                raise ValueError(msg)

        # update package data in case this created new files
        update_package_data(self.distribution)

version_ns = {}
with open(os.path.join(here, 'ipyparaview', '_version.py')) as f:
    exec(f.read(), {}, version_ns)

setup_args = {
    'name': 'ipyparaview',
    'version': version_ns['__version__'],
    'description': 'A widget for interactive server-side ParaView rendering',
    'long_description': LONG_DESCRIPTION,
    'include_package_data': True,
    'data_files': [
        ('share/jupyter/nbextensions/ipyparaview', [
            'ipyparaview/static/extension.js',
            'ipyparaview/static/index.js',
            'ipyparaview/static/index.js.map',
        ],),
        ('etc/jupyter/nbconfig/notebook.d' ,['ipyparaview.json'])
    ],
    'install_requires': [
        'ipywidgets>=7.0.0',
<<<<<<< HEAD
        'jupyterlab>=2.0.1',
=======
        'pillow>=7.0.0'
>>>>>>> cf1c6f46
    ],
    'packages': find_packages(),
    'zip_safe': False,
    'cmdclass': {
        'build_py': js_prerelease(build_py),
        'egg_info': js_prerelease(egg_info),
        'sdist': js_prerelease(sdist, strict=True),
        'jsdeps': NPM,
    },

    'author': 'Nick Leaf',
    'author_email': 'nleaf@nvidia.com',
    'url': 'https://github.com/NVIDIA/ipyparaview',
    'keywords': [
        'ipython',
        'jupyter',
        'widgets',
    ],
    'classifiers': [
        'Development Status :: 4 - Beta',
        'Framework :: IPython',
        'Intended Audience :: Developers',
        'Intended Audience :: Science/Research',
        'Topic :: Multimedia :: Graphics',
        'Programming Language :: Python :: 2',
        'Programming Language :: Python :: 2.7',
        'Programming Language :: Python :: 3',
        'Programming Language :: Python :: 3.3',
        'Programming Language :: Python :: 3.4',
        'Programming Language :: Python :: 3.5',
    ],
}

setup(**setup_args)<|MERGE_RESOLUTION|>--- conflicted
+++ resolved
@@ -146,11 +146,7 @@
     ],
     'install_requires': [
         'ipywidgets>=7.0.0',
-<<<<<<< HEAD
-        'jupyterlab>=2.0.1',
-=======
         'pillow>=7.0.0'
->>>>>>> cf1c6f46
     ],
     'packages': find_packages(),
     'zip_safe': False,
