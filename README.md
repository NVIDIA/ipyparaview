--- conflicted
+++ resolved
@@ -48,14 +48,11 @@
     $ conda activate ipy_dev
     $ export LD_LIBRARY_PATH=$PVPATH/lib/
     $ export PYTHONPATH=$PVPATH/lib/python3.7/site-packages/
-<<<<<<< HEAD
     $ jupyter notebook
-=======
-    $ jupyter notebook
-    
 
-Demos
------
+
+## Demos
+
 Our `conda` environment installs all required dependencies for our demos.
 
 ```
@@ -63,5 +60,4 @@
 export PYTHONPATH=$PVPATH/lib/python3.7/site-packages/ # or `conda install paraview`
 cd notebooks/
 jupyter notebook
-```
->>>>>>> fd50c8b1
+```